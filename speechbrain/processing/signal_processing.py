--- conflicted
+++ resolved
@@ -235,291 +235,6 @@
     return (hlpf + hhpf).view(1, -1, 1)
 
 
-<<<<<<< HEAD
-# WORK IN PROGRESS
-class EigenH(torch.nn.Module):
-    """ Generalized Eigen decomposition for complex Hermitian matrices
-
-    This class contains differents methods to adjust the format of
-    complex Hermitian matrices and to find their eigenvectors and
-    eigenvalues.
-
-    Example
-    -------
-    TODO: Add an example
-    """
-
-    def __init__(self):
-        super().__init__()
-
-    def forward(self, a, b=None):
-        """ This method computes the eigenvectors and the eigenvalues
-        of complex Hermitian matrices. The method finds a solution to
-        the problem AV = BVD where V are the eigenvectors and D are
-        the eigenvalues.
-
-        The eigenvectors returned by the method (vs) are stored in a tensor
-        with the following format (batch, n_fft, n_channels, n_channels, 2).
-
-        The eigenvalues returned by the method (ds) are stored in a tensor
-        with the following format (batch, n_fft, n_channels, n_channels, 2).
-
-        Arguments
-        ---------
-        a : tensor
-            A first input matrix. It is equivalent to the matrix A in the
-            equation in the description above. The tensor must have the
-            following format: (batch, 1, n_fft, 2, n_channels + n_pairs).
-
-        b : tensor
-            A second input matrix. It is equivalent tot the matrix B in the
-            equation in the description above. The tensor must have the
-            following format: (batch, 1, n_fft, 2, n_channels + n_pairs).
-            This argument is optional and its default value is None. If
-            b == None, then b is remplaced by the identity matrix in the
-            computations.
-        """
-
-        # Extracting data
-        batch = a.shape[0]
-        n_fft = a.shape[2]
-        p = a.shape[4]
-        n_channels = int(round(((1 + 8 * p) ** 0.5 - 1) / 2))
-
-        # Converting the input matrices to block matrices
-        ash = self.f(a)
-
-        if b is None:
-            b = torch.stack(
-                (torch.eye(n_channels), torch.zeros((n_channels, n_channels))),
-                -1,
-            )
-
-            b = torch.stack(n_fft * [b], 0)
-            b = torch.stack(batch * [b], 0)
-
-            bsh = self.g(b)
-
-        else:
-            bsh = self.f(b)
-
-        # Performing the Cholesky decomposition
-        lsh = torch.cholesky(bsh)
-        lsh_inv = torch.inverse(lsh)
-        lsh_inv_T = torch.transpose(lsh_inv, 2, 3)
-
-        # Computing the matrix C
-        csh = torch.matmul(lsh_inv, torch.matmul(ash, lsh_inv_T))
-
-        # Performing the eigenvalue decomposition
-        es, ysh = torch.symeig(csh, eigenvectors=True)
-
-        # Collecting the eigenvalues
-        dsh = torch.zeros(
-            (batch, n_fft, 2 * n_channels, 2 * n_channels),
-            dtype=es.dtype,
-            device=es.device,
-        )
-
-        dsh[..., range(0, 2 * n_channels), range(0, 2 * n_channels)] = es
-
-        # Collecting the eigenvectors
-        vsh = torch.matmul(lsh_inv_T, torch.transpose(ysh, 2, 3))
-
-        # Converting the block matrices to full complex matrices
-        vs = self.ginv(vsh)
-        ds = self.ginv(dsh)
-
-        return vs, ds
-
-    def f(self, ws):
-        """ Transform 1
-
-        This method takes a complex Hermitian matrix represented by its
-        upper triangular part and converts it to a block matrix
-        representing the full original matrix with real numbers.
-        The output tensor will have the following format:
-        (batch, n_fft, 2*n_channels, 2*n_channels)
-
-        Arguments
-        ---------
-        ws : tensor
-            An input matrix. The tensor must have the following format:
-            (batch, 1 n_fft, 2, n_channels + n_pairs)
-        """
-
-        # Formating the input matrix
-        ws = ws.transpose(3, 4).squeeze(1)
-
-        # Extracting data
-        batch = ws.shape[0]
-        n_fft = ws.shape[1]
-        p = ws.shape[2]
-        n_channels = int(round(((1 + 8 * p) ** 0.5 - 1) / 2))
-
-        # Creating the output matrix
-        wsh = torch.zeros(
-            (batch, n_fft, 2 * n_channels, 2 * n_channels),
-            dtype=ws.dtype,
-            device=ws.device,
-        )
-
-        # Filling in the output matrix
-        indices = torch.triu_indices(n_channels, n_channels)
-
-        wsh[..., indices[1] * 2, indices[0] * 2] = ws[..., 0]
-        wsh[..., indices[0] * 2, indices[1] * 2] = ws[..., 0]
-        wsh[..., indices[1] * 2 + 1, indices[0] * 2 + 1] = ws[..., 0]
-        wsh[..., indices[0] * 2 + 1, indices[1] * 2 + 1] = ws[..., 0]
-
-        wsh[..., indices[0] * 2, indices[1] * 2 + 1] = -1 * ws[..., 1]
-        wsh[..., indices[1] * 2 + 1, indices[0] * 2] = -1 * ws[..., 1]
-        wsh[..., indices[0] * 2 + 1, indices[1] * 2] = ws[..., 1]
-        wsh[..., indices[1] * 2, indices[0] * 2 + 1] = ws[..., 1]
-
-        return wsh
-
-    def finv(self, wsh):
-        """ Inverse transform 1
-
-        This method takes a block matrix representing a complex Hermitian
-        matrix and converts it to a complex matrix represented by its
-        upper triangular part. The result will have the following format:
-        (batch, 1, n_fft, 2, n_channels + n_pairs)
-
-        Arguments
-        ---------
-        wsh : tensor
-            An input matrix. The tensor must have the following format:
-            (batch, n_fft, 2*n_channels, 2*n_channels)
-        """
-
-        # Extracting data
-        batch = wsh.shape[0]
-        n_fft = wsh.shape[1]
-        n_channels = int(wsh.shape[2] / 2)
-        p = int(n_channels * (n_channels + 1) / 2)
-
-        # Output matrix
-        ws = torch.zeros(
-            (batch, 1, n_fft, 2, p), dtype=wsh.dtype, device=wsh.device
-        )
-
-        indices = torch.triu_indices(n_channels, n_channels)
-
-        ws[:, 0, :, 0, :] = wsh[..., indices[0] * 2, indices[1] * 2]
-        ws[:, 0, :, 1, :] = -1 * wsh[..., indices[0] * 2, indices[1] * 2 + 1]
-
-        return ws
-
-    def g(self, ws):
-        """ Transform 2
-
-        This method takes a full complex matrix and converts it to a block
-        matrix. The result will have the following format:
-        (batch, n_fft, 2*n_channels, 2*n_channels).
-
-        Arguments
-        ---------
-        ws : tensor
-            An input matrix. The tensor must have the following format:
-            (batch, n_fft, n_channels, n_channels, 2)
-        """
-
-        # Extracting data
-        batch = ws.shape[0]
-        n_fft = ws.shape[1]
-        n_chan = ws.shape[2]
-
-        # The output matrix
-        wsh = torch.zeros(
-            (batch, n_fft, 2 * n_chan, 2 * n_chan),
-            dtype=ws.dtype,
-            device=ws.device,
-        )
-
-        wsh[..., slice(0, 2 * n_chan, 2), slice(0, 2 * n_chan, 2)] = ws[..., 0]
-        wsh[..., slice(1, 2 * n_chan, 2), slice(1, 2 * n_chan, 2)] = ws[..., 0]
-        wsh[..., slice(0, 2 * n_chan, 2), slice(1, 2 * n_chan, 2)] = (
-            -1 * ws[..., 1]
-        )
-        wsh[..., slice(1, 2 * n_chan, 2), slice(0, 2 * n_chan, 2)] = ws[..., 1]
-
-        return wsh
-
-    def ginv(self, wsh):
-        """ Inverse transform 2
-
-        This method takes a complex Hermitian matrix represented by a block
-        matrix and converts it to a full complex complex matrix. The
-        result will have the following format:
-        (batch, n_fft, n_channels, n_channels, 2)
-
-        Arguments
-        ---------
-        wsh : tensor
-            An input matrix. The tensor must have the following format:
-            (batch, n_fft, 2*n_channels, 2*n_channels)
-        """
-
-        # Extracting data
-        batch = wsh.shape[0]
-        n_fft = wsh.shape[1]
-        n_chan = int(wsh.shape[2] / 2)
-
-        # Creating the output matrix
-        ws = torch.zeros(
-            (batch, n_fft, n_chan, n_chan, 2),
-            dtype=wsh.dtype,
-            device=wsh.device,
-        )
-
-        # Output matrix
-        ws[..., 0] = wsh[..., slice(0, 2 * n_chan, 2), slice(0, 2 * n_chan, 2)]
-        ws[..., 1] = wsh[..., slice(1, 2 * n_chan, 2), slice(0, 2 * n_chan, 2)]
-
-        return ws
-
-    def pos_def(self, ws, alpha=0.001, eps=1e-20):
-        """ Diagonal modification
-
-        This method takes a complex Hermitian matrix represented by its upper
-        triangular part and adds the value of its trace multiplied by alpha
-        to the real part of its diagonal. The output will have the format:
-        (batch, 1, n_fft, 2, n_channels + n_pairs)
-
-        Arguments
-        ---------
-        ws : tensor
-            An input matrix. The tensor must have the following format:
-            (batch, 1, n_fft, 2, n_channels + n_pairs)
-
-        alpha : float
-            A coefficient to multiply the trace. The default value is 0.001.
-
-        eps : float
-            A small value to increase the real part of the diagonal. The
-            default value is 1e-20.
-        """
-
-        # Extracting data
-        p = ws.shape[4]
-        n_channels = int(round(((1 + 8 * p) ** 0.5 - 1) / 2))
-
-        # Finding the indices of the diagonal
-        indices_triu = torch.triu_indices(n_channels, n_channels)
-        indices_diag = torch.eq(indices_triu[0, :], indices_triu[1, :])
-
-        # Computing the trace
-        trace = torch.sum(ws[..., 0, indices_diag], 3)
-        trace = trace.unsqueeze(3).repeat(1, 1, 1, n_channels)
-
-        # Adding the trace multiplied by alpha to the diagonal
-        ws_pf = ws.clone()
-        ws_pf[..., 0, indices_diag] += alpha * trace + eps
-
-        return ws_pf
-=======
 def cov(xs, average=True):
     """ Computes the covariance matrices of the signals.
 
@@ -704,5 +419,4 @@
         if center:
             delays[idx] -= n_fft
 
-        return delays
->>>>>>> 88bebcd7
+        return delays