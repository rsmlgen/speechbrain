"""Decoding methods for seq2seq autoregressive model.

Authors
 * Ju-Chieh Chou 2020
 * Peter Plantinga 2020
 * Mirco Ravanelli 2020
 * Sung-Lin Yeh 2020
"""
import torch
import numpy as np

import speechbrain as sb
from speechbrain.decoders.ctc import CTCPrefixScorer


class S2SBaseSearcher(torch.nn.Module):
    """S2SBaseSearcher class to be inherited by other
    decoding approches for seq2seq model.

    Arguments
    ---------
    bos_index : int
        The index of the beginning-of-sequence (bos) token.
    eos_index : int
        The index of end-of-sequence token.
    min_decode_radio : float
        The ratio of minimum decoding steps to the length of encoder states.
    max_decode_radio : float
        The ratio of maximum decoding steps to the length of encoder states.

    Returns
    -------
    predictions
        Outputs as Python list of lists, with "ragged" dimensions; padding
        has been removed.
    scores
        The sum of log probabilities (and possibly
        additional heuristic scores) for each prediction.

    """

    def __init__(
        self, bos_index, eos_index, min_decode_ratio, max_decode_ratio,
    ):
        super(S2SBaseSearcher, self).__init__()
        self.bos_index = bos_index
        self.eos_index = eos_index
        self.min_decode_ratio = min_decode_ratio
        self.max_decode_ratio = max_decode_ratio

    def forward(self, enc_states, wav_len):
        """This method should implement the forward algorithm of decoding method.

        Arguments
        ---------
        enc_states : torch.Tensor
            The precomputed encoder states to be used when decoding.
            (ex. the encoded speech representation to be attended).
        wav_len : torch.Tensor
            The speechbrain-style relative length.
        """
        raise NotImplementedError

    def forward_step(self, inp_tokens, memory, enc_states, enc_lens):
        """This method should implement one step of
        forwarding operation in the autoregressive model.

        Arguments
        ---------
        inp_tokens : torch.Tensor
            The input tensor of the current timestep.
        memory : No limit
            The memory variables input for this timestep.
            (ex. RNN hidden states).
        enc_states : torch.Tensor
            The encoder states to be attended.
        enc_lens : torch.Tensor
            The actual length of each enc_states sequence.

        Returns
        -------
        log_probs : torch.Tensor
            Log-probabilities of the current timestep output.
        memory : No limit
            The memory variables generated in this timestep.
            (ex. RNN hidden states).
        attn : torch.Tensor
            The attention weight for doing penalty.
        """
        raise NotImplementedError

    def reset_mem(self, batch_size, device):
        """This method should implement the resetting of
        memory variables for the seq2seq model.
        E.g., initializing zero vector as initial hidden states.

        Arguments
        ---------
        batch_size : int
            The size of the batch.
        device : torch.device
            The device to put the initial variables.

        Return
        ------
        memory : No limit
            The initial memory variable.
        """
        raise NotImplementedError

    def lm_forward_step(self, inp_tokens, memory):
        """This method should implement one step of
        forwarding operation for language model.

        Arguments
        ---------
        inp_tokens : torch.Tensor
            The input tensor of the current timestep.
        memory : No limit
            The momory variables input for this timestep.
            (e.g., RNN hidden states).

        Return
        ------
        log_probs : torch.Tensor
            Log-probabilities of the current timestep output.
        memory : No limit
            The memory variables generated in this timestep.
            (e.g., RNN hidden states).
        """
        raise NotImplementedError

    def reset_lm_mem(self, batch_size, device):
        """This method should implement the resetting of
        memory variables in the language model.
        E.g., initializing zero vector as initial hidden states.

        Arguments
        ---------
        batch_size : int
            The size of the batch.
        device : torch.device
            The device to put the initial variables.

        Return
        ------
        memory : No limit
            The initial memory variable.
        """
        raise NotImplementedError


class S2SGreedySearcher(S2SBaseSearcher):
    """This class implements the general forward-pass of
    greedy decoding approach. See also S2SBaseSearcher().
    """

    def forward(self, enc_states, wav_len):
        enc_lens = torch.round(enc_states.shape[1] * wav_len).int()
        device = enc_states.device
        batch_size = enc_states.shape[0]

        memory = self.reset_mem(batch_size, device=device)

        # Using bos as the first input
        inp_tokens = (
            enc_states.new_zeros(batch_size).fill_(self.bos_index).long()
        )

        log_probs_lst = []
        max_decode_steps = int(enc_states.shape[1] * self.max_decode_ratio)

        for t in range(max_decode_steps):
            log_probs, memory, _ = self.forward_step(
                inp_tokens, memory, enc_states, enc_lens
            )
            log_probs_lst.append(log_probs)
            inp_tokens = log_probs.argmax(dim=-1)

        log_probs = torch.stack(log_probs_lst, dim=1)
        scores, predictions = log_probs.max(dim=-1)
        scores = scores.sum(dim=1).tolist()
        predictions = batch_filter_seq2seq_output(
            predictions, eos_id=self.eos_index
        )

        return predictions, scores


class S2SRNNGreedySearcher(S2SGreedySearcher):
    """
    This class implements the greedy decoding
    for AttentionalRNNDecoder (speechbrain/nnet/RNN.py).
    See also S2SBaseSearcher() and S2SGreedySearcher().

    Arguments
    ---------
    embedding : torch.nn.Module
        An embedding layer.
    decoder : torch.nn.Module
        Attentional RNN decoder.
    linear : torch.nn.Module
        A linear output layer.
    **kwargs
        see S2SBaseSearcher, arguments are directly passed.

    Example
    -------
    >>> emb = torch.nn.Embedding(5, 3)
    >>> dec = sb.nnet.RNN.AttentionalRNNDecoder(
    ...     "gru", "content", 3, 3, 1, enc_dim=7, input_size=3
    ... )
    >>> lin = sb.nnet.linear.Linear(n_neurons=5, input_size=3)
    >>> searcher = S2SRNNGreedySearcher(
    ...     embedding=emb,
    ...     decoder=dec,
    ...     linear=lin,
    ...     bos_index=4,
    ...     eos_index=4,
    ...     min_decode_ratio=0,
    ...     max_decode_ratio=1,
    ... )
    >>> enc = torch.rand([2, 6, 7])
    >>> wav_len = torch.rand([2])
    >>> hyps, scores = searcher(enc, wav_len)
    """

    def __init__(self, embedding, decoder, linear, **kwargs):
        super(S2SRNNGreedySearcher, self).__init__(**kwargs)
        self.emb = embedding
        self.dec = decoder
        self.fc = linear
        self.softmax = torch.nn.LogSoftmax(dim=-1)

    def reset_mem(self, batch_size, device):
        """When doing greedy search, keep hidden state (hs) adn context vector (c)
        as memory.
        """
        hs = None
        self.dec.attn.reset()
        c = torch.zeros(batch_size, self.dec.attn_dim, device=device)
        return hs, c

    def forward_step(self, inp_tokens, memory, enc_states, enc_lens):
        hs, c = memory
        e = self.emb(inp_tokens)
        dec_out, hs, c, w = self.dec.forward_step(
            e, hs, c, enc_states, enc_lens
        )
        log_probs = self.softmax(self.fc(dec_out))
        return log_probs, (hs, c), w


class S2SBeamSearcher(S2SBaseSearcher):
    """This class implements the beam-search algorithm for the seq2seq model.
    See also S2SBaseSearcher().

    Arguments
    ---------
    bos_index : int
        The index of beginning-of-sequence token.
    eos_index : int
        The index of end-of-sequence token.
    min_decode_radio : float
        The ratio of minimum decoding steps to length of encoder states.
    max_decode_radio : float
        The ratio of maximum decoding steps to length of encoder states.
    beam_size : int
        The width of beam.
    topk : int
        The number of hypothesis to return. (default: 1)
    return_log_probs : bool
        Whether to return log-probabilities. (default: False)
    using_eos_threshold : bool
        Whether to use eos threshold. (default: true)
    eos_threshold : float
        The threshold coefficient for eos token (default: 1.5). See 3.1.2 in
        reference: https://arxiv.org/abs/1904.02619
    length_normlization : bool
        Whether to divide the scores by the length. (default: True)
    length_rewarding : float
        The coefficient of length rewarding (γ).
        log P(y|x) + λ log P_LM(y) + γ*len(y). (default: 0.0)
    coverage_penalty: float
        The coefficient of coverage penalty (η).
        log P(y|x) + λ log P_LM(y) + γ*len(y) + η*coverage(x,y). (default: 0.0)
        Reference: https://arxiv.org/pdf/1612.02695.pdf, https://arxiv.org/pdf/1808.10792.pdf
    lm_weight : float
        The weight of LM when performing beam search (λ).
        log P(y|x) + λ log P_LM(y). (default: 0.0)
    ctc_weight : float
        The weight of CTC probabilities when performing beam search (λ).
        (1-λ) log P(y|x) + λ log P_CTC(y|x). (default: 0.0)
    blank_index : int
        The index of the blank token.
    ctc_score_mode: str
        Default: "full"
        CTC prefix scoring on "partial" token or "full: token.
    ctc_window_size: int
        Default: 0
        Compute the ctc scores over the time frames using windowing based on attention peaks.
        If 0, no windowing applied.
    using_max_attn_shift: bool
        Whether using the max_attn_shift constaint. (default: False)
    max_attn_shift: int
        Beam search will block the beams that attention shift more
        than max_attn_shift.
        Reference: https://arxiv.org/abs/1904.02619
    minus_inf : float
        DefaultL -1e20
        The value of minus infinity to block some path
        of the search.
    """

    def __init__(
        self,
        bos_index,
        eos_index,
        min_decode_ratio,
        max_decode_ratio,
        beam_size,
        topk=1,
        return_log_probs=False,
        using_eos_threshold=True,
        eos_threshold=1.5,
        length_normalization=True,
        length_rewarding=0,
        coverage_penalty=0.0,
        lm_weight=0.0,
        lm_modules=None,
        ctc_weight=0.0,
        blank_index=0,
        ctc_score_mode="full",
        ctc_window_size=0,
        using_max_attn_shift=False,
        max_attn_shift=60,
        minus_inf=-1e20,
    ):
        super(S2SBeamSearcher, self).__init__(
            bos_index, eos_index, min_decode_ratio, max_decode_ratio,
        )
        self.beam_size = beam_size
        self.topk = topk
        self.return_log_probs = return_log_probs
        self.length_normalization = length_normalization
        self.length_rewarding = length_rewarding
        self.coverage_penalty = coverage_penalty
        self.coverage = None

        if self.length_normalization and self.length_rewarding > 0:
            raise ValueError(
                "length normalization is not compartiable with length rewarding."
            )

        self.using_eos_threshold = using_eos_threshold
        self.eos_threshold = eos_threshold
        self.using_max_attn_shift = using_max_attn_shift
        self.max_attn_shift = max_attn_shift
        self.lm_weight = lm_weight
        self.lm_modules = lm_modules

        # ctc related
        self.ctc_weight = ctc_weight
        self.blank_index = blank_index
        self.att_weight = 1.0 - ctc_weight

        assert (
            0.0 <= self.ctc_weight <= 1.0
        ), "ctc_weight should not > 1.0 and < 0.0"

        if self.ctc_weight > 0.0:
            if len({self.bos_index, self.eos_index, self.blank_index}) < 3:
                raise ValueError(
                    "To perform joint ATT/CTC decoding, set blank, eos and bos to different indexes."
                )

        # ctc already initalized
        self.minus_inf = minus_inf
        self.ctc_score_mode = ctc_score_mode
        self.ctc_window_size = ctc_window_size

    def _check_full_beams(self, hyps, beam_size):
        """This method checks whether hyps has been full.

        Arguments
        ---------
        hyps : List
            This list contains batch_size number.
            Each inside list contains a list stores all the hypothesis for this sentence.
        beam_size : int
            The number of beam_size.

        Returns
        -------
        bool
            Whether the hyps has been full.
        """
        hyps_len = [len(lst) for lst in hyps]
        beam_size = [self.beam_size for _ in range(len(hyps_len))]
        if hyps_len == beam_size:
            return True
        else:
            return False

    def _check_attn_shift(self, attn, prev_attn_peak):
        """This method checks whether attention shift is more than attn_shift.

        Arguments
        ---------
        attn : torch.Tensor
            The attention to be checked.
        prev_attn_peak : torch.Tensor
            The previous attention peak place.

        Returns
        -------
        cond : torch.BoolTensor
            Each element represents whether the beam is within the max_shift range.
        attn_peak : torch.Tensor
            The peak of the attn tensor.
        """
        # Block the candidates that exceed the max shift
        _, attn_peak = torch.max(attn, dim=1)
        lt_cond = attn_peak <= (prev_attn_peak + self.max_attn_shift)
        mt_cond = attn_peak > (prev_attn_peak - self.max_attn_shift)

        # True if not exceed limit
        # Multiplication equals to element-wise and for tensor
        cond = (lt_cond * mt_cond).unsqueeze(1)
        return cond, attn_peak

    def _check_eos_threshold(self, log_probs):
        """
        This method checks whether eos log-probabilities exceed threshold.

        Arguments
        ---------
        log_probs : torch.Tensor
            The log-probabilities.

        Return
        ------
        cond : torch.BoolTensor
            Each element represents whether the eos log-probabilities will be kept.
        """
        max_probs, _ = torch.max(log_probs, dim=-1)
        eos_probs = log_probs[:, self.eos_index]
        cond = eos_probs > (self.eos_threshold * max_probs)
        return cond

    def _update_hyp_and_scores(
        self,
        inp_tokens,
        alived_seq,
        alived_log_probs,
        hyps_and_scores,
        scores,
        timesteps,
    ):
        """This method will update hyps and scores if inp_tokens are eos.

        Arguments
        ---------
        inp_tokens : torch.Tensor
            The current output.
        alived_seq : torch.Tensor
            The tensor to store the alived_seq.
        alived_log_probs : torch.Tensor
            The tensor to store the alived_log_probs.
        hyps_and_scores : list
            To store generated hypotheses and scores.
        scores : torch.Tensor
            The final scores of beam search.
        timesteps : float
            The current timesteps. This is for length rewarding.

        Returns
        -------
        is_eos : torch.BoolTensor
            Each element represents whether the token is eos.
        """
        is_eos = inp_tokens.eq(self.eos_index)
        (eos_indices,) = torch.nonzero(is_eos, as_tuple=True)

        # Store the hypothesis and their scores when reaching eos.
        if eos_indices.shape[0] > 0:
            for index in eos_indices:
                # convert to int
                index = index.item()
                batch_id = index // self.beam_size
                if len(hyps_and_scores[batch_id]) == self.beam_size:
                    continue
                hyp = alived_seq[index, :]
                log_probs = alived_log_probs[index, :]
                final_scores = scores[index].item() + self.length_rewarding * (
                    timesteps + 1
                )
                hyps_and_scores[batch_id].append((hyp, log_probs, final_scores))
        return is_eos

    def _get_top_score_prediction(self, hyps_and_scores, topk):
        """This method sorts the scores and return corresponding hypothesis and log probs.

        Arguments
        ---------
        hyps_and_scores : list
            To store generated hypotheses and scores.
        topk : int
            Number of hypothesis to return.

        Returns
        -------
        predictions : list
            This list contains the predicted hypothesis.
            The order will be the following:
            h_i_j, i is utterance id, and j is hypothesis id.
            When topk=2, and 3 sentences:
<<<<<<< HEAD
            [h_0_0, h_0_1,h_1_0, h_1_1, h_2_0, h_2_1].

=======
            [h_0_0, h_0_1,h_1_0, h_1_1, h_2_0, h_2_1]
>>>>>>> 3b5b6d99
        top_scores : list
            This list contains the final scores of hypotheses.
            The order is the same as predictions.
        top_log_probs : list
            This list contains the log probabilities of each hypotheses.
            The order is the same as predictions.
        """
        predictions, top_log_probs, top_scores = [], [], []
        for i in range(len(hyps_and_scores)):
            hyps, log_probs, scores = zip(*hyps_and_scores[i])

            # get topk indices and reverse it to make it descending
            indices = np.argsort(np.array(scores))[::-1][:topk]
            predictions += [hyps[index] for index in indices]
            top_scores += [scores[index] for index in indices]
            top_log_probs += [log_probs[index] for index in indices]
        return predictions, top_scores, top_log_probs

    def forward(self, enc_states, wav_len):  # noqa: C901
        enc_lens = torch.round(enc_states.shape[1] * wav_len).int()
        device = enc_states.device
        batch_size = enc_states.shape[0]

        memory = self.reset_mem(batch_size * self.beam_size, device=device)

        if self.lm_weight > 0:
            lm_memory = self.reset_lm_mem(batch_size * self.beam_size, device)

        if self.ctc_weight > 0:
            # (batch_size * beam_size, L, vocab_size)
            ctc_outputs = self.ctc_forward_step(enc_states)
            ctc_scorer = CTCPrefixScorer(
                ctc_outputs,
                enc_lens,
                batch_size,
                self.beam_size,
                self.blank_index,
                self.eos_index,
                self.ctc_window_size,
            )
            ctc_memory = None

        # Inflate the enc_states and enc_len by beam_size times
        enc_states = inflate_tensor(enc_states, times=self.beam_size, dim=0)
        enc_lens = inflate_tensor(enc_lens, times=self.beam_size, dim=0)

        # Using bos as the first input
        inp_tokens = (
            torch.zeros(batch_size * self.beam_size, device=device)
            .fill_(self.bos_index)
            .long()
        )

        # The first index of each sentence.
        beam_offset = torch.arange(batch_size, device=device) * self.beam_size

        # initialize sequence scores variables.
        sequence_scores = torch.empty(
            batch_size * self.beam_size, device=device
        )
        sequence_scores.fill_(float("-inf"))

        # keep only the first to make sure no redundancy.
        sequence_scores.index_fill_(0, beam_offset, 0.0)

        # keep the hypothesis that reaches eos and their corresponding score and log_probs.
        hyps_and_scores = [[] for _ in range(batch_size)]

        # keep the sequences that still not reaches eos.
        alived_seq = torch.empty(
            batch_size * self.beam_size, 0, device=device
        ).long()

        # Keep the log-probabilities of alived sequences.
        alived_log_probs = torch.empty(
            batch_size * self.beam_size, 0, device=device
        )

        min_decode_steps = int(enc_states.shape[1] * self.min_decode_ratio)
        max_decode_steps = int(enc_states.shape[1] * self.max_decode_ratio)

        # Initialize the previous attention peak to zero
        # This variable will be used when using_max_attn_shift=True
        prev_attn_peak = torch.zeros(batch_size * self.beam_size, device=device)

        for t in range(max_decode_steps):
            # terminate condition
            if self._check_full_beams(hyps_and_scores, self.beam_size):
                break

            log_probs, memory, attn = self.forward_step(
                inp_tokens, memory, enc_states, enc_lens
            )
            log_probs = self.att_weight * log_probs

            # Keep the original value
            log_probs_clone = log_probs.clone().reshape(batch_size, -1)
            vocab_size = log_probs.shape[-1]

            if self.using_max_attn_shift:
                # Block the candidates that exceed the max shift
                cond, attn_peak = self._check_attn_shift(attn, prev_attn_peak)
                log_probs = mask_by_condition(
                    log_probs, cond, fill_value=self.minus_inf
                )
                prev_attn_peak = attn_peak

            # Set eos to minus_inf when less than minimum steps.
            if t < min_decode_steps:
                log_probs[:, self.eos_index] = self.minus_inf

            # Set the eos prob to minus_inf when it doesn't exceed threshold.
            if self.using_eos_threshold:
                cond = self._check_eos_threshold(log_probs)
                log_probs[:, self.eos_index] = mask_by_condition(
                    log_probs[:, self.eos_index],
                    cond,
                    fill_value=self.minus_inf,
                )

            # adding LM scores to log_prob if lm_weight > 0
            if self.lm_weight > 0:
                lm_log_probs, lm_memory = self.lm_forward_step(
                    inp_tokens, lm_memory
                )
                log_probs = log_probs + self.lm_weight * lm_log_probs

            # adding CTC scores to log_prob if ctc_weight > 0
            if self.ctc_weight > 0:
                g = alived_seq
                # block blank token
                log_probs[:, self.blank_index] = self.minus_inf
                if self.ctc_weight != 1.0 and self.ctc_score_mode == "partial":
                    # pruning vocab for ctc_scorer
                    _, ctc_candidates = log_probs.topk(
                        self.beam_size * 2, dim=-1
                    )
                else:
                    ctc_candidates = None

                ctc_log_probs, ctc_memory = ctc_scorer.forward_step(
                    g, ctc_memory, ctc_candidates, attn
                )
                log_probs = log_probs + self.ctc_weight * ctc_log_probs

            scores = sequence_scores.unsqueeze(1).expand(-1, vocab_size)
            scores = scores + log_probs

            # length normalization
            if self.length_normalization:
                scores = scores / (t + 1)

            # keep topk beams
            scores, candidates = scores.view(batch_size, -1).topk(
                self.beam_size, dim=-1
            )

            # The input for the next step, also the output of current step.
            inp_tokens = (candidates % vocab_size).view(
                batch_size * self.beam_size
            )

            scores = scores.view(batch_size * self.beam_size)
            sequence_scores = scores

            # recover the length normalization
            if self.length_normalization:
                sequence_scores = sequence_scores * (t + 1)

            # The index of which beam the current top-K output came from in (t-1) timesteps.
            predecessors = (
                candidates // vocab_size
                + beam_offset.unsqueeze(1).expand_as(candidates)
            ).view(batch_size * self.beam_size)

            # Permute the memory to synchoronize with the output.
            memory = self.permute_mem(memory, index=predecessors)
            if self.lm_weight > 0:
                lm_memory = self.permute_lm_mem(lm_memory, index=predecessors)

            if self.ctc_weight > 0:
                ctc_memory = ctc_scorer.permute_mem(ctc_memory, candidates)

            # If using_max_attn_shift, then the previous attn peak has to be permuted too.
            if self.using_max_attn_shift:
                prev_attn_peak = torch.index_select(
                    prev_attn_peak, dim=0, index=predecessors
                )

            # Add coverage penalty
            if self.coverage_penalty > 0:
                cur_attn = torch.index_select(attn, dim=0, index=predecessors)

                # coverage: cumulative attention probability vector
                if t == 0:
                    # Init coverage
                    self.coverage = cur_attn

                # the attn of transformer is [batch_size*beam_size, current_step, source_len]
                if len(cur_attn.size()) > 2:
                    self.converage = torch.sum(cur_attn, dim=1)
                else:
                    # Update coverage
                    self.coverage = torch.index_select(
                        self.coverage, dim=0, index=predecessors
                    )
                    self.coverage = self.coverage + cur_attn

                # Compute coverage penalty and add it to scores
                penalty = torch.max(
                    self.coverage, self.coverage.clone().fill_(0.5)
                ).sum(-1)
                penalty = penalty - self.coverage.size(-1) * 0.5
                penalty = penalty.view(batch_size * self.beam_size)
                penalty = (
                    penalty / (t + 1) if self.length_normalization else penalty
                )
                scores = scores - penalty * self.coverage_penalty

            # Update alived_seq
            alived_seq = torch.cat(
                [
                    torch.index_select(alived_seq, dim=0, index=predecessors),
                    inp_tokens.unsqueeze(1),
                ],
                dim=-1,
            )

            # Takes the log-probabilities
            beam_log_probs = log_probs_clone[
                torch.arange(batch_size).unsqueeze(1), candidates
            ].reshape(batch_size * self.beam_size)
            alived_log_probs = torch.cat(
                [
                    torch.index_select(
                        alived_log_probs, dim=0, index=predecessors
                    ),
                    beam_log_probs.unsqueeze(1),
                ],
                dim=-1,
            )

            is_eos = self._update_hyp_and_scores(
                inp_tokens,
                alived_seq,
                alived_log_probs,
                hyps_and_scores,
                scores,
                timesteps=t,
            )

            # Block the pathes that have reached eos.
            sequence_scores.masked_fill_(is_eos, float("-inf"))

        if not self._check_full_beams(hyps_and_scores, self.beam_size):
            # Using all eos to fill-up the hyps.
            eos = (
                torch.zeros(batch_size * self.beam_size, device=device)
                .fill_(self.eos_index)
                .long()
            )
            _ = self._update_hyp_and_scores(
                eos,
                alived_seq,
                alived_log_probs,
                hyps_and_scores,
                scores,
                timesteps=max_decode_steps,
            )

        predictions, top_scores, log_probs = self._get_top_score_prediction(
            hyps_and_scores, topk=self.topk,
        )
        predictions = batch_filter_seq2seq_output(
            predictions, eos_id=self.eos_index
        )

        if self.return_log_probs:
            return predictions, top_scores, log_probs
        else:
            return predictions, top_scores

    def ctc_forward_step(self, x):
        logits = self.ctc_fc(x)
        log_probs = self.softmax(logits)
        return log_probs

    def permute_mem(self, memory, index):
        """This method permutes the seq2seq model memory
        to synchronize the memory index with the current output.

        Arguments
        ---------
        memory : No limit
            The memory variable to be permuted.
        index : torch.Tensor
            The index of the previous path.

        Return
        ------
        The variable of the memory being permuted.

        """
        raise NotImplementedError

    def permute_lm_mem(self, memory, index):
        """This method permutes the language model memory
        to synchronize the memory index with the current output.

        Arguments
        ---------
        memory : No limit
            The memory variable to be permuted.
        index : torch.Tensor
            The index of the previous path.

        Returns
        -------
        The variable of the memory being permuted.
        """
        raise NotImplementedError


class S2SRNNBeamSearcher(S2SBeamSearcher):
    """
    This class implements the beam search decoding
    for AttentionalRNNDecoder (speechbrain/nnet/RNN.py).
    See also S2SBaseSearcher(), S2SBeamSearcher().

    Arguments
    ---------
    embedding : torch.nn.Module
        An embedding layer.
    decoder : torch.nn.Module
        Attentional RNN decoder.
    linear : torch.nn.Module
        A linear output layer.
    temperature : float
        Temperature factor applied to softmax. It changes the probability
        distribution, being softer when T>1 and sharper with T<1.
    **kwargs
        see S2SBeamSearcher, arguments are directly passed.

    Example
    -------
    >>> emb = torch.nn.Embedding(5, 3)
    >>> dec = sb.nnet.RNN.AttentionalRNNDecoder(
    ...     "gru", "content", 3, 3, 1, enc_dim=7, input_size=3
    ... )
    >>> lin = sb.nnet.linear.Linear(n_neurons=5, input_size=3)
    >>> ctc_lin = sb.nnet.linear.Linear(n_neurons=5, input_size=7)
    >>> searcher = S2SRNNBeamSearcher(
    ...     embedding=emb,
    ...     decoder=dec,
    ...     linear=lin,
    ...     ctc_linear=ctc_lin,
    ...     bos_index=4,
    ...     eos_index=4,
    ...     blank_index=4,
    ...     min_decode_ratio=0,
    ...     max_decode_ratio=1,
    ...     beam_size=2,
    ... )
    >>> enc = torch.rand([2, 6, 7])
    >>> wav_len = torch.rand([2])
    >>> hyps, scores = searcher(enc, wav_len)
    """

    def __init__(
        self,
        embedding,
        decoder,
        linear,
        ctc_linear=None,
        temperature=1.0,
        **kwargs,
    ):
        super(S2SRNNBeamSearcher, self).__init__(**kwargs)
        self.emb = embedding
        self.dec = decoder
        self.fc = linear
        self.ctc_fc = ctc_linear
        if self.ctc_weight > 0.0 and self.ctc_fc is None:
            raise ValueError(
                "To perform joint ATT/CTC decoding, ctc_fc is required."
            )

        self.softmax = torch.nn.LogSoftmax(dim=-1)
        self.temperature = temperature

    def reset_mem(self, batch_size, device):
        hs = None
        self.dec.attn.reset()
        c = torch.zeros(batch_size, self.dec.attn_dim, device=device)
        return hs, c

    def forward_step(self, inp_tokens, memory, enc_states, enc_lens):
        with torch.no_grad():
            hs, c = memory
            e = self.emb(inp_tokens)
            dec_out, hs, c, w = self.dec.forward_step(
                e, hs, c, enc_states, enc_lens
            )
            log_probs = self.softmax(self.fc(dec_out) / self.temperature)
        # average attn weight of heads when attn_type is multiheadlocation
        if self.dec.attn_type == "multiheadlocation":
            w = torch.mean(w, dim=1)
        return log_probs, (hs, c), w

    def permute_mem(self, memory, index):
        hs, c = memory

        # shape of hs: [num_layers, batch_size, n_neurons]
        if isinstance(hs, tuple):
            hs_0 = torch.index_select(hs[0], dim=1, index=index)
            hs_1 = torch.index_select(hs[1], dim=1, index=index)
            hs = (hs_0, hs_1)
        else:
            hs = torch.index_select(hs, dim=1, index=index)

        c = torch.index_select(c, dim=0, index=index)
        if self.dec.attn_type == "location":
            self.dec.attn.prev_attn = torch.index_select(
                self.dec.attn.prev_attn, dim=0, index=index
            )
        return (hs, c)


class S2SRNNBeamSearchLM(S2SRNNBeamSearcher):
    """This class implements the beam search decoding
    for AttentionalRNNDecoder (speechbrain/nnet/RNN.py) with LM.
    See also S2SBaseSearcher(), S2SBeamSearcher(), S2SRNNBeamSearcher().

    Arguments
    ---------
    embedding : torch.nn.Module
        An embedding layer.
    decoder : torch.nn.Module
        Attentional RNN decoder.
    linear : torch.nn.Module
        A linear output layer.
    language_model : torch.nn.Module
        A language model.
    temperature_lm : float
        Temperature factor applied to softmax. It changes the probability
        distribution, being softer when T>1 and sharper with T<1.
    **kwargs
        Arguments to pass to S2SBeamSearcher.

    Example
    -------
    >>> from speechbrain.lobes.models.RNNLM import RNNLM
    >>> emb = torch.nn.Embedding(5, 3)
    >>> dec = sb.nnet.RNN.AttentionalRNNDecoder(
    ...     "gru", "content", 3, 3, 1, enc_dim=7, input_size=3
    ... )
    >>> lin = sb.nnet.linear.Linear(n_neurons=5, input_size=3)
    >>> lm = RNNLM(output_neurons=5, return_hidden=True)
    >>> searcher = S2SRNNBeamSearchLM(
    ...     embedding=emb,
    ...     decoder=dec,
    ...     linear=lin,
    ...     language_model=lm,
    ...     bos_index=4,
    ...     eos_index=4,
    ...     blank_index=4,
    ...     min_decode_ratio=0,
    ...     max_decode_ratio=1,
    ...     beam_size=2,
    ...     lm_weight=0.5,
    ... )
    >>> enc = torch.rand([2, 6, 7])
    >>> wav_len = torch.rand([2])
    >>> hyps, scores = searcher(enc, wav_len)
    """

    def __init__(
        self,
        embedding,
        decoder,
        linear,
        language_model,
        temperature_lm=1.0,
        **kwargs,
    ):
        super(S2SRNNBeamSearchLM, self).__init__(
            embedding, decoder, linear, **kwargs
        )

        self.lm = language_model
        self.lm.eval()
        self.log_softmax = sb.nnet.activations.Softmax(apply_log=True)
        self.temperature_lm = temperature_lm

    def lm_forward_step(self, inp_tokens, memory):
        with torch.no_grad():
            logits, hs = self.lm(inp_tokens, hx=memory)
            log_probs = self.log_softmax(logits / self.temperature_lm)

        return log_probs, hs

    def permute_lm_mem(self, memory, index):
        """This is to permute lm memory to synchronize with current index
        during beam search. The order of beams will be shuffled by scores
        every timestep to allow batched beam search.
        Further details please refer to speechbrain/decoder/seq2seq.py.
        """

        if isinstance(memory, tuple):
            memory_0 = torch.index_select(memory[0], dim=1, index=index)
            memory_1 = torch.index_select(memory[1], dim=1, index=index)
            memory = (memory_0, memory_1)
        else:
            memory = torch.index_select(memory, dim=1, index=index)
        return memory

    def reset_lm_mem(self, batch_size, device):
        # set hidden_state=None, pytorch RNN will automatically set it to
        # zero vectors.
        return None


class S2SRNNBeamSearchTransformerLM(S2SRNNBeamSearcher):
    """This class implements the beam search decoding
    for AttentionalRNNDecoder (speechbrain/nnet/RNN.py) with LM.
    See also S2SBaseSearcher(), S2SBeamSearcher(), S2SRNNBeamSearcher().

    Arguments
    ---------
    embedding : torch.nn.Module
        An embedding layer.
    decoder : torch.nn.Module
        Attentional RNN decoder.
    linear : torch.nn.Module
        A linear output layer.
    language_model : torch.nn.Module
        A language model.
    temperature_lm : float
        Temperature factor applied to softmax. It changes the probability
        distribution, being softer when T>1 and sharper with T<1.
    **kwargs
        Arguments to pass to S2SBeamSearcher.

    Example
    -------
    >>> from speechbrain.lobes.models.transformer.TransformerLM import TransformerLM
    >>> emb = torch.nn.Embedding(5, 3)
    >>> dec = sb.nnet.RNN.AttentionalRNNDecoder(
    ...     "gru", "content", 3, 3, 1, enc_dim=7, input_size=3
    ... )
    >>> lin = sb.nnet.linear.Linear(n_neurons=5, input_size=3)
    >>> lm = TransformerLM(5, 512, 8, 1, 0, 1024, activation=torch.nn.GELU)
    >>> searcher = S2SRNNBeamSearchTransformerLM(
    ...     embedding=emb,
    ...     decoder=dec,
    ...     linear=lin,
    ...     language_model=lm,
    ...     bos_index=4,
    ...     eos_index=4,
    ...     blank_index=4,
    ...     min_decode_ratio=0,
    ...     max_decode_ratio=1,
    ...     beam_size=2,
    ...     lm_weight=0.5,
    ... )
    >>> enc = torch.rand([2, 6, 7])
    >>> wav_len = torch.rand([2])
    >>> hyps, scores = searcher(enc, wav_len)
    """

    def __init__(
        self,
        embedding,
        decoder,
        linear,
        language_model,
        temperature_lm=1.0,
        **kwargs,
    ):
        super(S2SRNNBeamSearchTransformerLM, self).__init__(
            embedding, decoder, linear, **kwargs
        )

        self.lm = language_model
        self.lm.eval()
        self.log_softmax = sb.nnet.activations.Softmax(apply_log=True)
        self.temperature_lm = temperature_lm

    def lm_forward_step(self, inp_tokens, memory):
        memory = _update_mem(inp_tokens, memory)
        if not next(self.lm.parameters()).is_cuda:
            self.lm.to(inp_tokens.device)
        logits = self.lm(memory)
        log_probs = self.softmax(logits / self.temperature_lm)
        return log_probs[:, -1, :], memory

    def permute_lm_mem(self, memory, index):
        memory = torch.index_select(memory, dim=0, index=index)
        return memory

    def reset_lm_mem(self, batch_size, device):
        # set hidden_state=None, pytorch RNN will automatically set it to
        # zero vectors.
        return None


def inflate_tensor(tensor, times, dim):
    """This function inflates the tensor for times along dim.

    Arguments
    ---------
    tensor : torch.Tensor
        The tensor to be inflated.
    times : int
        The tensor will inflate for this number of times.
    dim : int
        The dim to be inflated.

    Returns
    -------
    torch.Tensor
        The inflated tensor.

    Example
    -------
    >>> tensor = torch.Tensor([[1,2,3], [4,5,6]])
    >>> new_tensor = inflate_tensor(tensor, 2, dim=0)
    >>> new_tensor
    tensor([[1., 2., 3.],
            [1., 2., 3.],
            [4., 5., 6.],
            [4., 5., 6.]])
    """
    return torch.repeat_interleave(tensor, times, dim=dim)


def mask_by_condition(tensor, cond, fill_value):
    """This function will mask some element in the tensor with fill_value, if condition=False.

    Arguments
    ---------
    tensor : torch.Tensor
        The tensor to be masked.
    cond : torch.BoolTensor
        This tensor has to be the same size as tensor.
        Each element represents whether to keep the value in tensor.
    fill_value : float
        The value to fill in the masked element.

    Returns
    -------
    torch.Tensor
        The masked tensor.

    Example
    -------
    >>> tensor = torch.Tensor([[1,2,3], [4,5,6]])
    >>> cond = torch.BoolTensor([[True, True, False], [True, False, False]])
    >>> mask_by_condition(tensor, cond, 0)
    tensor([[1., 2., 0.],
            [4., 0., 0.]])
    """
    tensor = torch.where(
        cond, tensor, torch.Tensor([fill_value]).to(tensor.device)
    )
    return tensor


def _update_mem(inp_tokens, memory):
    """This function is for updating the memory for transformer searches.
    it is called at each decoding step. When being called, it appends the
    predicted token of the previous step to existing memory.

    Arguments:
    -----------
    inp_tokens : tensor
        Predicted token of the previous decoding step.
    memory : tensor
        Contains all the predicted tokens.
    """
    if memory is None:
        return inp_tokens.unsqueeze(1)
    return torch.cat([memory, inp_tokens.unsqueeze(1)], dim=-1)


class S2STransformerBeamSearch(S2SBeamSearcher):
    """This class implements the beam search decoding
    for Transformer.
    See also S2SBaseSearcher(), S2SBeamSearcher().

    Arguments
    ---------
    model : torch.nn.Module
        The model to use for decoding.
    linear : torch.nn.Module
        A linear output layer.
    **kwargs
        Arguments to pass to S2SBeamSearcher

    Example:
    --------
    >>> # see recipes/LibriSpeech/ASR_transformer/experiment.py
    """

    def __init__(
        self, modules, temperature=1.0, temperature_lm=1.0, **kwargs,
    ):
        super(S2STransformerBeamSearch, self).__init__(**kwargs)

        self.model = modules[0]
        self.fc = modules[1]
        self.ctc_fc = modules[2]
        self.softmax = torch.nn.LogSoftmax(dim=-1)

        self.temperature = temperature
        self.temperature_lm = temperature_lm

    def reset_mem(self, batch_size, device):
        return None

    def reset_lm_mem(self, batch_size, device):
        return None

    def permute_mem(self, memory, index):
        memory = torch.index_select(memory, dim=0, index=index)
        return memory

    def permute_lm_mem(self, memory, index):
        memory = torch.index_select(memory, dim=0, index=index)
        return memory

    def forward_step(self, inp_tokens, memory, enc_states, enc_lens):
        memory = _update_mem(inp_tokens, memory)
        pred, attn = self.model.decode(memory, enc_states)
        prob_dist = self.softmax(self.fc(pred) / self.temperature)
        return prob_dist[:, -1, :], memory, attn

    def lm_forward_step(self, inp_tokens, memory):
        memory = _update_mem(inp_tokens, memory)
        if not next(self.lm_modules.parameters()).is_cuda:
            self.lm_modules.to(inp_tokens.device)
        logits = self.lm_modules(memory)
        log_probs = self.softmax(logits / self.temperature_lm)
        return log_probs[:, -1, :], memory


def batch_filter_seq2seq_output(prediction, eos_id=-1):
    """Calling batch_size times of filter_seq2seq_output.

    Arguments
    ---------
    prediction : list of torch.Tensor
        A list containing the output ints predicted by the seq2seq system.
    eos_id : int, string
        The id of the eos.

    Returns
    ------
    list
        The output predicted by seq2seq model.

    Example
    -------
    >>> predictions = [torch.IntTensor([1,2,3,4]), torch.IntTensor([2,3,4,5,6])]
    >>> predictions = batch_filter_seq2seq_output(predictions, eos_id=4)
    >>> predictions
    [[1, 2, 3], [2, 3]]
    """
    outputs = []
    for p in prediction:
        res = filter_seq2seq_output(p.tolist(), eos_id=eos_id)
        outputs.append(res)
    return outputs


def filter_seq2seq_output(string_pred, eos_id=-1):
    """Filter the output until the first eos occurs (exclusive).

    Arguments
    ---------
    string_pred : list
        A list containing the output strings/ints predicted by the seq2seq system.
    eos_id : int, string
        The id of the eos.

    Returns
    ------
    list
        The output predicted by seq2seq model.

    Example
    -------
    >>> string_pred = ['a','b','c','d','eos','e']
    >>> string_out = filter_seq2seq_output(string_pred, eos_id='eos')
    >>> string_out
    ['a', 'b', 'c', 'd']
    """
    if isinstance(string_pred, list):
        try:
            eos_index = next(
                i for i, v in enumerate(string_pred) if v == eos_id
            )
        except StopIteration:
            eos_index = len(string_pred)
        string_out = string_pred[:eos_index]
    else:
        raise ValueError("The input must be a list.")
    return string_out<|MERGE_RESOLUTION|>--- conflicted
+++ resolved
@@ -515,12 +515,7 @@
             The order will be the following:
             h_i_j, i is utterance id, and j is hypothesis id.
             When topk=2, and 3 sentences:
-<<<<<<< HEAD
             [h_0_0, h_0_1,h_1_0, h_1_1, h_2_0, h_2_1].
-
-=======
-            [h_0_0, h_0_1,h_1_0, h_1_1, h_2_0, h_2_1]
->>>>>>> 3b5b6d99
         top_scores : list
             This list contains the final scores of hypotheses.
             The order is the same as predictions.
