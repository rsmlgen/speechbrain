# Seed needs to be set at top of yaml, before objects with parameters are made
# NOTE: Seed does not guarantee replicability with CTC
seed: 1234
__set_seed: !apply:torch.manual_seed [!ref <seed>]

# Data files
data_folder: !PLACEHOLDER
csv_train: !ref <data_folder>/train.csv
csv_valid: !ref <data_folder>/dev.csv
csv_test: !ref <data_folder>/test.csv

# Neural Parameters
N_epochs: 30
N_batch: 1
lr: 0.002

# Model parameters
activation: !new:torch.nn.LeakyReLU

train_loader: !new:speechbrain.data_io.data_io.DataLoaderFactory
    csv_file: !ref <csv_train>
    batch_size: !ref <N_batch>
    csv_read: [wav, phn]
    sentence_sorting: ascending
    replacements:
        $data_folder: !ref <data_folder>

valid_loader: !new:speechbrain.data_io.data_io.DataLoaderFactory
    csv_file: !ref <csv_valid>
    batch_size: !ref <N_batch>
    csv_read: [wav, phn]
    sentence_sorting: ascending
    replacements:
        $data_folder: !ref <data_folder>

test_loader: !new:speechbrain.data_io.data_io.DataLoaderFactory
    csv_file: !ref <csv_test>
    csv_read: [wav, phn]
    sentence_sorting: ascending
    replacements:
        $data_folder: !ref <data_folder>

compute_features: !new:speechbrain.lobes.features.MFCC

mean_var_norm: !new:speechbrain.processing.features.InputNormalization
    norm_type: global

<<<<<<< HEAD
model: !new:speechbrain.nnet.Sequential
    input_shape: [!ref <N_batch>, null, 660]  # input_size
    conv1: !name:speechbrain.nnet.ComplexConv1d
        out_channels: 16
        kernel_size: 3
    norm1: !name:speechbrain.nnet.ComplexLayerNorm
    act1: !ref <activation>
    conv2: !name:speechbrain.nnet.ComplexConv1d
        out_channels: 32
        kernel_size: 3
    norm2: !name:speechbrain.nnet.ComplexLayerNorm
    act2: !ref <activation>
    pooling: !new:speechbrain.nnet.Pooling1d
        pool_type: "avg"
        kernel_size: 3
    RNN: !name:speechbrain.nnet.ComplexLiGRU
        hidden_size: 64
        bidirectional: True
    linear: !name:speechbrain.nnet.Linear
        n_neurons: 43  # 42 phonemes + 1 blank
        bias: False
    softmax: !new:speechbrain.nnet.Softmax
        apply_log: True
=======
model: !new:speechbrain.nnet.containers.Sequential
    - [null, null, 660]  # input_size
    - !name:speechbrain.nnet.complex_networks.CNN.ComplexConv1d
      out_channels: 16
      kernel_size: 3
    - !name:speechbrain.nnet.complex_networks.normalization.ComplexLayerNorm
    - !ref <activation>
    - !name:speechbrain.nnet.complex_networks.CNN.ComplexConv1d
      out_channels: 32
      kernel_size: 3
    - !name:speechbrain.nnet.complex_networks.normalization.ComplexLayerNorm
    - !ref <activation>
    - !new:speechbrain.nnet.pooling.Pooling1d
      pool_type: "avg"
      input_dims: 4
      kernel_size: 3
    - !name:speechbrain.nnet.complex_networks.RNN.ComplexLiGRU
      hidden_size: 64
      bidirectional: True
    - !name:speechbrain.nnet.linear.Linear
      n_neurons: 43  # 42 phonemes + 1 blank
      bias: False
    - !new:speechbrain.nnet.activations.Softmax
      apply_log: True
>>>>>>> d4f81d9c

modules: {model: !ref <model>, mean_var_norm: !ref <mean_var_norm>}

opt_class: !name:torch.optim.Adam
    lr: !ref <lr>

compute_cost: !name:speechbrain.nnet.losses.ctc_loss
    blank_index: 42

per_stats: !name:speechbrain.utils.metric_stats.ErrorRateStats<|MERGE_RESOLUTION|>--- conflicted
+++ resolved
@@ -45,56 +45,29 @@
 mean_var_norm: !new:speechbrain.processing.features.InputNormalization
     norm_type: global
 
-<<<<<<< HEAD
-model: !new:speechbrain.nnet.Sequential
+model: !new:speechbrain.nnet.containers.Sequential
     input_shape: [!ref <N_batch>, null, 660]  # input_size
-    conv1: !name:speechbrain.nnet.ComplexConv1d
+    conv1: !name:speechbrain.nnet.complex_networks.CNN.ComplexConv1d
         out_channels: 16
         kernel_size: 3
-    norm1: !name:speechbrain.nnet.ComplexLayerNorm
+    nrm1: !name:speechbrain.nnet.complex_networks.normalization.ComplexLayerNorm
     act1: !ref <activation>
-    conv2: !name:speechbrain.nnet.ComplexConv1d
+    conv2: !name:speechbrain.nnet.complex_networks.CNN.ComplexConv1d
         out_channels: 32
         kernel_size: 3
-    norm2: !name:speechbrain.nnet.ComplexLayerNorm
+    nrm2: !name:speechbrain.nnet.complex_networks.normalization.ComplexLayerNorm
     act2: !ref <activation>
-    pooling: !new:speechbrain.nnet.Pooling1d
+    pooling: !new:speechbrain.nnet.pooling.Pooling1d
         pool_type: "avg"
         kernel_size: 3
-    RNN: !name:speechbrain.nnet.ComplexLiGRU
+    RNN: !name:speechbrain.nnet.complex_networks.RNN.ComplexLiGRU
         hidden_size: 64
         bidirectional: True
-    linear: !name:speechbrain.nnet.Linear
+    linear: !name:speechbrain.nnet.linear.Linear
         n_neurons: 43  # 42 phonemes + 1 blank
         bias: False
-    softmax: !new:speechbrain.nnet.Softmax
+    softmax: !new:speechbrain.nnet.activations.Softmax
         apply_log: True
-=======
-model: !new:speechbrain.nnet.containers.Sequential
-    - [null, null, 660]  # input_size
-    - !name:speechbrain.nnet.complex_networks.CNN.ComplexConv1d
-      out_channels: 16
-      kernel_size: 3
-    - !name:speechbrain.nnet.complex_networks.normalization.ComplexLayerNorm
-    - !ref <activation>
-    - !name:speechbrain.nnet.complex_networks.CNN.ComplexConv1d
-      out_channels: 32
-      kernel_size: 3
-    - !name:speechbrain.nnet.complex_networks.normalization.ComplexLayerNorm
-    - !ref <activation>
-    - !new:speechbrain.nnet.pooling.Pooling1d
-      pool_type: "avg"
-      input_dims: 4
-      kernel_size: 3
-    - !name:speechbrain.nnet.complex_networks.RNN.ComplexLiGRU
-      hidden_size: 64
-      bidirectional: True
-    - !name:speechbrain.nnet.linear.Linear
-      n_neurons: 43  # 42 phonemes + 1 blank
-      bias: False
-    - !new:speechbrain.nnet.activations.Softmax
-      apply_log: True
->>>>>>> d4f81d9c
 
 modules: {model: !ref <model>, mean_var_norm: !ref <mean_var_norm>}
 
